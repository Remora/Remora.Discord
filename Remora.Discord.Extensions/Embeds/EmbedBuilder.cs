--- conflicted
+++ resolved
@@ -210,11 +210,6 @@
         return this;
     }
 
-<<<<<<< HEAD
-            Author = new EmbedAuthorBuilder($"{user.Username}#{user.Discriminator}", iconUrl: avatarUrl.AbsoluteUri);
-            return this;
-        }
-=======
     /// <summary>
     /// Adds the specified url to this <see cref="EmbedBuilder"/>.
     /// </summary>
@@ -225,7 +220,6 @@
         this.Url = url;
         return this;
     }
->>>>>>> b5a129fb
 
     /// <summary>
     /// Adds a thumbnail with the specified url to this <see cref="EmbedBuilder"/>.
@@ -323,7 +317,7 @@
             ? avatarUrlResult.Entity
             : CDN.GetDefaultUserAvatarUrl(user, imageSize: 256).Entity;
 
-        this.Author = new EmbedAuthorBuilder($"{user.Username}${user.Discriminator}", iconUrl: avatarUrl.AbsoluteUri);
+        this.Author = new EmbedAuthorBuilder($"{user.Username}#{user.Discriminator}", iconUrl: avatarUrl.AbsoluteUri);
         return this;
     }
 
