//
//  Constants.cs
//
//  Author:
//       Jarl Gullberg <jarl.gullberg@gmail.com>
//
//  Copyright (c) 2017 Jarl Gullberg
//
//  This program is free software: you can redistribute it and/or modify
//  it under the terms of the GNU Lesser General Public License as published by
//  the Free Software Foundation, either version 3 of the License, or
//  (at your option) any later version.
//
//  This program is distributed in the hope that it will be useful,
//  but WITHOUT ANY WARRANTY; without even the implied warranty of
//  MERCHANTABILITY or FITNESS FOR A PARTICULAR PURPOSE.  See the
//  GNU Lesser General Public License for more details.
//
//  You should have received a copy of the GNU Lesser General Public License
//  along with this program.  If not, see <http://www.gnu.org/licenses/>.
//

using Remora.Discord.API;
using Remora.Discord.API.Abstractions.Objects;
using Remora.Discord.API.Objects;

namespace Remora.Discord.Gateway.Tests;

/// <summary>
/// Holds various constants for use in tests.
/// </summary>
public static class Constants
{
    /// <summary>
    /// Gets the default bot user.
    /// </summary>
    public static IUser BotUser { get; } = new User
    (
        DiscordSnowflake.New(0),
        "mock-bot",
        0,
        null
    );

    /// <summary>
    /// Gets the default mocked token.
    /// </summary>
    public static string MockToken => "mock-token";

    /// <summary>
    /// Gets the default mocked session ID.
    /// </summary>
<<<<<<< HEAD
    public static string MockSessionID { get; } = "mock-session";

    /// <summary>
    /// Gets the default mocked last sequence number.
    /// </summary>
    public static int MockLastSequenceNumber { get; } = 1024;
=======
    public static string MockSessionID => "mock-session";
>>>>>>> 8338b4a7
}<|MERGE_RESOLUTION|>--- conflicted
+++ resolved
@@ -50,14 +50,10 @@
     /// <summary>
     /// Gets the default mocked session ID.
     /// </summary>
-<<<<<<< HEAD
-    public static string MockSessionID { get; } = "mock-session";
+    public static string MockSessionID => "mock-session";
 
     /// <summary>
     /// Gets the default mocked last sequence number.
     /// </summary>
-    public static int MockLastSequenceNumber { get; } = 1024;
-=======
-    public static string MockSessionID => "mock-session";
->>>>>>> 8338b4a7
+    public static int MockLastSequenceNumber => 1024;
 }