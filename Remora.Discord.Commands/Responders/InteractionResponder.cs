//
//  InteractionResponder.cs
//
//  Author:
//       Jarl Gullberg <jarl.gullberg@gmail.com>
//
//  Copyright (c) 2017 Jarl Gullberg
//
//  This program is free software: you can redistribute it and/or modify
//  it under the terms of the GNU Lesser General Public License as published by
//  the Free Software Foundation, either version 3 of the License, or
//  (at your option) any later version.
//
//  This program is distributed in the hope that it will be useful,
//  but WITHOUT ANY WARRANTY; without even the implied warranty of
//  MERCHANTABILITY or FITNESS FOR A PARTICULAR PURPOSE.  See the
//  GNU Lesser General Public License for more details.
//
//  You should have received a copy of the GNU Lesser General Public License
//  along with this program.  If not, see <http://www.gnu.org/licenses/>.
//

using System;
using System.Collections.Generic;
using System.Linq;
using System.Reflection;
using System.Threading;
using System.Threading.Tasks;
using JetBrains.Annotations;
using Microsoft.Extensions.Options;
using Remora.Commands.Results;
using Remora.Commands.Services;
using Remora.Commands.Signatures;
using Remora.Commands.Tokenization;
using Remora.Commands.Trees;
using Remora.Commands.Trees.Nodes;
using Remora.Discord.API.Abstractions.Gateway.Events;
using Remora.Discord.API.Abstractions.Objects;
using Remora.Discord.API.Abstractions.Rest;
using Remora.Discord.API.Objects;
using Remora.Discord.Commands.Attributes;
using Remora.Discord.Commands.Contexts;
using Remora.Discord.Commands.Extensions;
using Remora.Discord.Commands.Services;
using Remora.Discord.Gateway.Responders;
using Remora.Results;

namespace Remora.Discord.Commands.Responders
{
    /// <summary>
    /// Responds to interactions.
    /// </summary>
    [PublicAPI]
    public class InteractionResponder : IResponder<IInteractionCreate>
    {
        private readonly CommandService _commandService;
        private readonly InteractionResponderOptions _options;
        private readonly IDiscordRestInteractionAPI _interactionAPI;
        private readonly ExecutionEventCollectorService _eventCollector;
        private readonly IServiceProvider _services;
        private readonly ContextInjectionService _contextInjection;

        private readonly TokenizerOptions _tokenizerOptions;
        private readonly TreeSearchOptions _treeSearchOptions;

        /// <summary>
        /// Initializes a new instance of the <see cref="InteractionResponder"/> class.
        /// </summary>
        /// <param name="commandService">The command service.</param>
        /// <param name="options">The options.</param>
        /// <param name="interactionAPI">The interaction API.</param>
        /// <param name="eventCollector">The event collector.</param>
        /// <param name="services">The available services.</param>
        /// <param name="contextInjection">The context injection service.</param>
        /// <param name="tokenizerOptions">The tokenizer options.</param>
        /// <param name="treeSearchOptions">The tree search options.</param>
        public InteractionResponder
        (
            CommandService commandService,
            IOptions<InteractionResponderOptions> options,
            IDiscordRestInteractionAPI interactionAPI,
            ExecutionEventCollectorService eventCollector,
            IServiceProvider services,
            ContextInjectionService contextInjection,
            IOptions<TokenizerOptions> tokenizerOptions,
            IOptions<TreeSearchOptions> treeSearchOptions
        )
        {
            _commandService = commandService;
            _options = options.Value;
            _eventCollector = eventCollector;
            _services = services;
            _contextInjection = contextInjection;
            _interactionAPI = interactionAPI;

            _tokenizerOptions = tokenizerOptions.Value;
            _treeSearchOptions = treeSearchOptions.Value;
        }

        /// <inheritdoc />
        public virtual async Task<Result> RespondAsync
        (
            IInteractionCreate? gatewayEvent,
            CancellationToken ct = default
        )
        {
            if (gatewayEvent is null)
            {
                return Result.FromSuccess();
            }

            if (gatewayEvent.Type != InteractionType.ApplicationCommand)
            {
                return Result.FromSuccess();
            }

            if (!gatewayEvent.Data.IsDefined(out var interactionData))
            {
                return Result.FromSuccess();
            }

            if (!gatewayEvent.ChannelID.IsDefined(out var channelID))
            {
                return Result.FromSuccess();
            }

            var user = gatewayEvent.User.HasValue
                ? gatewayEvent.User.Value
                : gatewayEvent.Member.HasValue
                    ? gatewayEvent.Member.Value.User.HasValue
                        ? gatewayEvent.Member.Value.User.Value
                        : null
                    : null;

            if (user is null)
            {
                return Result.FromSuccess();
            }

            var interactionData = gatewayEvent.Data.Value;
            interactionData.UnpackInteraction(out var command, out var parameters);

            var context = new InteractionContext
            (
                gatewayEvent.GuildID,
                gatewayEvent.ChannelID.Value,
                user,
                gatewayEvent.Member,
                gatewayEvent.Token,
                gatewayEvent.ID,
                gatewayEvent.ApplicationID,
                interactionData
            );

            // Provide the created context to any services inside this scope
            _contextInjection.Context = context;

            Result<BoundCommandNode> findCommandResult = FindCommandNode(command, parameters);
            if (!findCommandResult.IsSuccess)
            {
                return await _eventCollector.RunPostExecutionEvents
                (
                    _services,
                    context,
                    findCommandResult,
                    ct
                );
            }

            if (!_options.SuppressAutomaticResponses)
            {
                // Signal Discord that we'll be handling this one asynchronously
                var response = new InteractionResponse(InteractionCallbackType.DeferredChannelMessageWithSource);

                EphemeralAttribute? ephemeralAttribute = findCommandResult.Entity.Node.FindCustomAttributeOnLocalTree<EphemeralAttribute>();
                if (ephemeralAttribute?.IsEphemeral == true)
                {
                    response = response with { Data = new InteractionCallbackData(Flags: InteractionCallbackDataFlags.Ephemeral) };
                }

                var interactionResponse = await _interactionAPI.CreateInteractionResponseAsync
                (
                    gatewayEvent.ID,
                    gatewayEvent.Token,
                    response,
                    ct
                );

                if (!interactionResponse.IsSuccess)
                {
                    return interactionResponse;
                }
            }

<<<<<<< HEAD
=======
            var context = new InteractionContext
            (
                gatewayEvent.GuildID,
                channelID,
                user,
                gatewayEvent.Member,
                gatewayEvent.Token,
                gatewayEvent.ID,
                gatewayEvent.ApplicationID,
                interactionData
            );

            // Provide the created context to any services inside this scope
            _contextInjection.Context = context;

>>>>>>> ad027361
            // Run any user-provided pre execution events
            var preExecution = await _eventCollector.RunPreExecutionEvents(_services, context, ct);
            if (!preExecution.IsSuccess)
            {
                return preExecution;
            }

            // Run the actual command
            var executeResult = await _commandService.TryExecuteAsync
            (
                findCommandResult.Entity,
                _services,
                ct: ct
            );

            // Run any user-provided post execution events, passing along either the result of the command itself, or if
            // execution failed, the reason why
            return await _eventCollector.RunPostExecutionEvents
            (
                _services,
                context,
                executeResult.IsSuccess ? executeResult.Entity : executeResult,
                ct
            );
        }

        /// <summary>
        /// Attempts to find a command in the command tree.
        /// </summary>
        /// <param name="commandName">The name of the command.</param>
        /// <param name="commandParameters">The parameters of the command.</param>
        /// <returns>A <see cref="Result{BoundCommandNode}"/> indicating if the command was successfully found, and containing the command node if so.</returns>
        private Result<BoundCommandNode> FindCommandNode(string commandName, IReadOnlyDictionary<string, IReadOnlyList<string>> commandParameters)
        {
            TreeSearchOptions searchOptions = new(StringComparison.OrdinalIgnoreCase);
            List<BoundCommandNode> commands = _commandService.Tree.Search(commandName, commandParameters, searchOptions: searchOptions).ToList();

            if (commands.Count == 0)
            {
                return new CommandNotFoundError(commandName);
            }

            if (commands.Count > 1)
            {
                return new AmbiguousCommandInvocationError();
            }

            return commands.Single();
        }
    }
}<|MERGE_RESOLUTION|>--- conflicted
+++ resolved
@@ -137,7 +137,6 @@
                 return Result.FromSuccess();
             }
 
-            var interactionData = gatewayEvent.Data.Value;
             interactionData.UnpackInteraction(out var command, out var parameters);
 
             var context = new InteractionContext
@@ -192,24 +191,6 @@
                 }
             }
 
-<<<<<<< HEAD
-=======
-            var context = new InteractionContext
-            (
-                gatewayEvent.GuildID,
-                channelID,
-                user,
-                gatewayEvent.Member,
-                gatewayEvent.Token,
-                gatewayEvent.ID,
-                gatewayEvent.ApplicationID,
-                interactionData
-            );
-
-            // Provide the created context to any services inside this scope
-            _contextInjection.Context = context;
-
->>>>>>> ad027361
             // Run any user-provided pre execution events
             var preExecution = await _eventCollector.RunPreExecutionEvents(_services, context, ct);
             if (!preExecution.IsSuccess)
