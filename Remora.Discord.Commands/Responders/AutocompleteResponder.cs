//
//  AutocompleteResponder.cs
//
//  Author:
//       Jarl Gullberg <jarl.gullberg@gmail.com>
//
//  Copyright (c) Jarl Gullberg
//
//  This program is free software: you can redistribute it and/or modify
//  it under the terms of the GNU Lesser General Public License as published by
//  the Free Software Foundation, either version 3 of the License, or
//  (at your option) any later version.
//
//  This program is distributed in the hope that it will be useful,
//  but WITHOUT ANY WARRANTY; without even the implied warranty of
//  MERCHANTABILITY or FITNESS FOR A PARTICULAR PURPOSE.  See the
//  GNU Lesser General Public License for more details.
//
//  You should have received a copy of the GNU Lesser General Public License
//  along with this program.  If not, see <http://www.gnu.org/licenses/>.
//

using System;
using System.Diagnostics.CodeAnalysis;
using System.Linq;
using System.Threading;
using System.Threading.Tasks;
using JetBrains.Annotations;
using Microsoft.Extensions.DependencyInjection;
using Microsoft.Extensions.Logging;
using Remora.Commands.Extensions;
using Remora.Discord.API.Abstractions.Gateway.Events;
using Remora.Discord.API.Abstractions.Objects;
using Remora.Discord.API.Abstractions.Rest;
using Remora.Discord.API.Objects;
using Remora.Discord.Commands.Attributes;
using Remora.Discord.Commands.Autocomplete;
using Remora.Discord.Commands.Contexts;
using Remora.Discord.Commands.Extensions;
using Remora.Discord.Commands.Services;
using Remora.Discord.Gateway.Responders;
using Remora.Results;

namespace Remora.Discord.Commands.Responders;

/// <summary>
/// Responds to autocompletion interactions, routing the request to the appropriate provider.
/// </summary>
[PublicAPI]
public class AutocompleteResponder : IResponder<IInteractionCreate>
{
    private readonly SlashService _slashService;
    private readonly IServiceProvider _services;
    private readonly IDiscordRestInteractionAPI _interactionAPI;
    private readonly ILogger<AutocompleteResponder> _log;

    /// <summary>
    /// Initializes a new instance of the <see cref="AutocompleteResponder"/> class.
    /// </summary>
    /// <param name="slashService">The slash command service.</param>
    /// <param name="services">The available services.</param>
    /// <param name="interactionAPI">The interaction API.</param>
    /// <param name="log">The logging instance.</param>
    public AutocompleteResponder
    (
        SlashService slashService,
        IServiceProvider services,
        IDiscordRestInteractionAPI interactionAPI,
        ILogger<AutocompleteResponder> log)
    {
        _slashService = slashService;
        _log = log;
        _services = services;
        _interactionAPI = interactionAPI;
    }

    /// <inheritdoc />
    public async Task<Result> RespondAsync(IInteractionCreate gatewayEvent, CancellationToken ct = default)
    {
        if (gatewayEvent.Type is not InteractionType.ApplicationCommandAutocomplete)
        {
            return Result.FromSuccess();
        }

        if (!gatewayEvent.Data.TryGet(out var data) || !data.TryPickT0(out var autocompleteData, out _))
        {
            return Result.FromSuccess();
        }

        var context = new InteractionContext(gatewayEvent);

        if (!autocompleteData.Options.TryGet(out var options))
        {
            return new InvalidOperationError("Autocomplete interaction without options received. Bug?");
        }

        // Check for a global command
        if (!_slashService.CommandMap.TryGetValue((default, autocompleteData.ID), out var value))
        {
            // Check for a guild command
            if (!_slashService.CommandMap.TryGetValue((gatewayEvent.GuildID, autocompleteData.ID), out value))
            {
                return new InvalidOperationError
                (
                    "Corresponding command node or submap not found when responding to an autocomplete request. Desync?"
                );
            }
        }

        autocompleteData.UnpackInteraction(out var path, out _);
        var commandNode = value.Match
        (
            map => map[string.Join("::", path)],
            node => node
        );

        if (!TryFindFocusedParameter(autocompleteData, out var focusedParameter))
        {
            return new InvalidOperationError("Autocomplete interaction without focused option received. Desync?");
        }

<<<<<<< HEAD
        var realParameter = commandNode.Shape.Parameters.First
=======
        var realParameter = commandNode.Invoke.Method.GetParameters().First
>>>>>>> a924313b
        (
            p => p.Parameter.Name is not null && p.Parameter.Name.Equals(focusedParameter.Name, StringComparison.OrdinalIgnoreCase)
        );

        var contextInjector = _services.GetRequiredService<ContextInjectionService>();
        contextInjector.Context = context;

        // Time to look up our provider
        IAutocompleteProvider? autocompleteProvider;

        // First, check if the parameter wants a specific provider
        var providerAttribute = realParameter.Parameter.GetCustomAttribute<AutocompleteProviderAttribute>();
        if (providerAttribute is not null)
        {
            // look up the requested provider
            autocompleteProvider = _services.GetServices<IAutocompleteProvider>().FirstOrDefault
            (
                p => p.Identity == providerAttribute.ProviderIdentity
            );

            if (autocompleteProvider is null)
            {
                _log.LogWarning
                (
                    "No autocomplete provider could be found for a parameter that had autocompletion enabled " +
                    "(requested a provider with the identity \"{Identity}\")",
                    providerAttribute.ProviderIdentity
                );
            }
        }
        else
        {
            // see if there's an autocomplete provider registered for the parameter type
            var parameterType = realParameter.Parameter.ParameterType;
            var autocompleteProviderType = typeof(IAutocompleteProvider<>).MakeGenericType(parameterType);
            autocompleteProvider = (IAutocompleteProvider?)_services.GetService(autocompleteProviderType);

            if (autocompleteProvider is null)
            {
                _log.LogWarning
                (
                    "No autocomplete provider could be found for a parameter that had autocompletion enabled " +
                    "(requested a provider for the type \"{Type}\")",
                    parameterType.Name
                );
            }
        }

        var userInput = focusedParameter.Value.TryGet(out var inputValue)
            ? inputValue.Value.ToString() ?? string.Empty
            : string.Empty;

        var suggestions = autocompleteProvider is null
            ? Array.Empty<IApplicationCommandOptionChoice>()
            : await autocompleteProvider.GetSuggestionsAsync(options, userInput, ct);

        return await _interactionAPI.CreateInteractionResponseAsync
        (
            gatewayEvent.ID,
            gatewayEvent.Token,
            new InteractionResponse
            (
                InteractionCallbackType.ApplicationCommandAutocompleteResult,
                new(new InteractionAutocompleteCallbackData(suggestions.Take(25).ToList()))
            ),
            ct: ct
        );
    }

    private static bool TryFindFocusedParameter
    (
        IApplicationCommandData data,
        [NotNullWhen(true)] out IApplicationCommandInteractionDataOption? focusedParameter
    )
    {
        focusedParameter = null;

        if (!data.Options.TryGet(out var options))
        {
            return false;
        }

        while (true)
        {
            if (options.Count is 0)
            {
                return false;
            }

            focusedParameter = options.FirstOrDefault(o => o.IsFocused is { HasValue: true, Value: true });
            if (focusedParameter is not null)
            {
                // Found it
                return true;
            }

            // More than one path through this; no go
            if (options.Count > 1)
            {
                return false;
            }

            if (!options[0].Options.TryGet(out options))
            {
                return false;
            }
        }
    }
}<|MERGE_RESOLUTION|>--- conflicted
+++ resolved
@@ -119,11 +119,8 @@
             return new InvalidOperationError("Autocomplete interaction without focused option received. Desync?");
         }
 
-<<<<<<< HEAD
+
         var realParameter = commandNode.Shape.Parameters.First
-=======
-        var realParameter = commandNode.Invoke.Method.GetParameters().First
->>>>>>> a924313b
         (
             p => p.Parameter.Name is not null && p.Parameter.Name.Equals(focusedParameter.Name, StringComparison.OrdinalIgnoreCase)
         );
