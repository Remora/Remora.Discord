--- conflicted
+++ resolved
@@ -9,12 +9,8 @@
     </PropertyGroup>
 
     <ItemGroup>
-<<<<<<< HEAD
-      <PackageReference Include="Microsoft.Extensions.Caching.Abstractions" Version="6.0.0" />
+      <PackageReference Include="Microsoft.Extensions.Caching.Abstractions" />
       <PackageReference Include="Remora.Results" Version="7.2.2" />
-=======
-      <PackageReference Include="Remora.Results" />
->>>>>>> 8976860e
     </ItemGroup>
 
 </Project>