--- conflicted
+++ resolved
@@ -48,7 +48,6 @@
     Optional<UserFlags> Flags = default,
     Optional<PremiumType> PremiumType = default,
     Optional<UserFlags> PublicFlags = default,
-<<<<<<< HEAD
     Optional<IPartialGuildMember> Member = default
 ) : User
 (
@@ -68,9 +67,6 @@
     Flags,
     PremiumType,
     PublicFlags
-), IUserMention;
-=======
     Optional<IPartialGuildMember> Member = default,
     Optional<IImageHash?> AvatarDecoration = default
-) : IUserMention;
->>>>>>> 26dc5e40
+) : IUserMention;