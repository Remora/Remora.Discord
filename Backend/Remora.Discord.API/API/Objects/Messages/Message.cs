--- conflicted
+++ resolved
@@ -65,10 +65,6 @@
     Optional<IReadOnlyList<IStickerItem>> StickerItems = default,
     Optional<int> Position = default,
     Optional<IApplicationCommandInteractionDataResolved> Resolved = default,
-<<<<<<< HEAD
-    Optional<IMessageInteractionMetadata> InteractionMetadata = default
-=======
-    Optional<OneOf<IApplicationCommandInteractionMetadata, IMessageComponentInteractionMetadata, IModalSubmitInteractionMetadata>> InteractionMetadata = default,
+    Optional<IMessageInteractionMetadata> InteractionMetadata = default,
     Optional<IPoll> Poll = default
->>>>>>> d3f21d46
 ) : IMessage;