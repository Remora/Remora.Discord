//
//  DiscordPermission.cs
//
//  Author:
//       Jarl Gullberg <jarl.gullberg@gmail.com>
//
//  Copyright (c) Jarl Gullberg
//
//  This program is free software: you can redistribute it and/or modify
//  it under the terms of the GNU Lesser General Public License as published by
//  the Free Software Foundation, either version 3 of the License, or
//  (at your option) any later version.
//
//  This program is distributed in the hope that it will be useful,
//  but WITHOUT ANY WARRANTY; without even the implied warranty of
//  MERCHANTABILITY or FITNESS FOR A PARTICULAR PURPOSE.  See the
//  GNU Lesser General Public License for more details.
//
//  You should have received a copy of the GNU Lesser General Public License
//  along with this program.  If not, see <http://www.gnu.org/licenses/>.
//

using System.Numerics;
using JetBrains.Annotations;

namespace Remora.Discord.API.Abstractions.Objects;

/// <summary>
/// Enumerates the various permissions in Discord.
/// </summary>
/// <remarks>
/// Note that the values of the enumeration members do not map to the actual values of Discord's permissions - instead,
/// they mark how many bits a value of 1 should be shifted into a <see cref="BigInteger"/> to get the actual value.
/// </remarks>
[PublicAPI]
public enum DiscordPermission
{
    /// <summary>
    /// Allows creation of instant invites.
    /// </summary>
    CreateInstantInvite = 0,

    /// <summary>
    /// Allows kicking members.
    /// </summary>
    KickMembers = 1,

    /// <summary>
    /// Allows banning members.
    /// </summary>
    BanMembers = 2,

    /// <summary>
    /// Allows all permissions and bypasses channel permission overwrites.
    /// </summary>
    Administrator = 3,

    /// <summary>
    /// Allows management and editing of channels.
    /// </summary>
    ManageChannels = 4,

    /// <summary>
    /// Allows management and editing of the guild.
    /// </summary>
    ManageGuild = 5,

    /// <summary>
    /// Allows for the addition of reactions to messages.
    /// </summary>
    AddReactions = 6,

    /// <summary>
    /// Allows for viewing of audit logs.
    /// </summary>
    ViewAuditLog = 7,

    /// <summary>
    /// Allows for using priority speaker in a voice channel.
    /// </summary>
    PrioritySpeaker = 8,

    /// <summary>
    /// Allows the user to go live.
    /// </summary>
    Stream = 9,

    /// <summary>
    /// Allows guild members to view a channel, which includes reading messages in text channels. This may be
    /// referred to as "Read Messages" in the Discord client.
    /// </summary>
    ViewChannel = 10,

    /// <summary>
    /// Allows for sending messages in a channel and creating threads in a forum.
    /// </summary>
    SendMessages = 11,

    /// <summary>
    /// Allows for sending of /tts messages.
    /// </summary>
    SendTTSMessages = 12,

    /// <summary>
    /// Allows for deletion of other user's messages.
    /// </summary>
    ManageMessages = 13,

    /// <summary>
    /// Links sent by users with this permission will be auto-embedded.
    /// </summary>
    EmbedLinks = 14,

    /// <summary>
    /// Allows for uploading images and files.
    /// </summary>
    AttachFiles = 15,

    /// <summary>
    /// Allows for reading of message history.
    /// </summary>
    ReadMessageHistory = 16,

    /// <summary>
    /// Allows for using the @everyone tag to notify all users in a guild, and the @here tag to notify all online
    /// users in a channel.
    /// </summary>
    MentionEveryone = 17,

    /// <summary>
    /// Allows the usage of custom emojis from other servers.
    /// </summary>
    UseExternalEmojis = 18,

    /// <summary>
    /// Allows for viewing guild insights.
    /// </summary>
    ViewGuildInsights = 19,

    /// <summary>
    /// Allows for joining of a voice channel.
    /// </summary>
    Connect = 20,

    /// <summary>
    /// Allows for speaking in a voice channel.
    /// </summary>
    Speak = 21,

    /// <summary>
    /// Allows for muting members in a voice channel.
    /// </summary>
    MuteMembers = 22,

    /// <summary>
    /// Allows for deafening of members in a voice channel.
    /// </summary>
    DeafenMembers = 23,

    /// <summary>
    /// Allows for moving of members between voice channels.
    /// </summary>
    MoveMembers = 24,

    /// <summary>
    /// Allows for using voice activity detection in a voice channel.
    /// </summary>
    UseVoiceActivity = 25,

    /// <summary>
    /// Allows for modification of own nickname.
    /// </summary>
    ChangeNickname = 26,

    /// <summary>
    /// Allows for modification of other user's nicknames.
    /// </summary>
    ManageNicknames = 27,

    /// <summary>
    /// Allows management and editing of roles. This may be displayed as "Manage Permissions" in the Discord client.
    /// </summary>
    ManageRoles = 28,

    /// <summary>
    /// Allows management and editing of webhooks.
    /// </summary>
    ManageWebhooks = 29,

    /// <summary>
    /// Allows for editing and deleting of emojis, stickers, and soundboard sounds created by all users.
    /// </summary>
    ManageGuildExpressions = 30,

    /// <summary>
    /// Allows usage of slash commands.
    /// </summary>
    UseApplicationCommands = 31,

    /// <summary>
    /// Allows the user to request to speak in a stage channel.
    /// </summary>
    RequestToSpeak = 32,

    /// <summary>
    /// Allows for editing and deleting scheduled events created by all users.
    /// </summary>
    ManageEvents = 33,

    /// <summary>
    /// Allows the user to manage threads.
    /// </summary>
    ManageThreads = 34,

    /// <summary>
    /// Allows the user to create public threads.
    /// </summary>
    CreatePublicThreads = 35,

    /// <summary>
    /// Allows the user to create private threads.
    /// </summary>
    CreatePrivateThreads = 36,

    /// <summary>
    /// Allows the user to use stickers from other servers.
    /// </summary>
    UseExternalStickers = 37,

    /// <summary>
    /// Allows the user to send messages in threads.
    /// </summary>
    SendMessagesInThreads = 38,

    /// <summary>
    /// Allows for launching activities in a voice channel.
    /// </summary>
    UseEmbeddedActivities = 39,

    /// <summary>
    /// Allows for timing out users to prevent them from sending or reacting to messages in chat and threads, and from
    /// speaking in voice and stage channels.
    /// </summary>
    ModerateMembers = 40,

    /// <summary>
    /// Allows for viewing role subscription insights.
    /// </summary>
    ViewCreatorMonetizationAnalytics = 41,

    /// <summary>
    /// Allows for using soundboard in a voice channel.
    /// </summary>
    UseSoundboard = 42,

    /// <summary>
<<<<<<< HEAD
    /// Allows for creating emojis, stickers, and soundboard sounds, independently of managing them.
=======
    /// Allows for creating emojis, stickers, and soundboard sounds, as well as editing and deleting those created by
    /// the current user.
>>>>>>> a10a63f2
    /// </summary>
    CreateGuildExpressions = 43,

    /// <summary>
<<<<<<< HEAD
=======
    /// Allows for creating scheduled events, as well as editing and deleting those created by the current user.
    /// </summary>
    CreateEvents = 44,

    /// <summary>
>>>>>>> a10a63f2
    /// Allows the usage of custom soundboard sounds from other servers.
    /// </summary>
    UseExternalSounds = 45,

    /// <summary>
    /// Allows for sending voice messages.
    /// </summary>
    SendVoiceMessages = 46,

    /// <summary>
    /// Allows for interaction with Clyde (AI).
    /// </summary>
    UseClydeAi = 47,

    /// <summary>
    /// Allows for setting the status of a voice channel.
    /// </summary>
    SetVoiceChannelStatus = 48
}<|MERGE_RESOLUTION|>--- conflicted
+++ resolved
@@ -254,24 +254,17 @@
     UseSoundboard = 42,
 
     /// <summary>
-<<<<<<< HEAD
-    /// Allows for creating emojis, stickers, and soundboard sounds, independently of managing them.
-=======
     /// Allows for creating emojis, stickers, and soundboard sounds, as well as editing and deleting those created by
     /// the current user.
->>>>>>> a10a63f2
     /// </summary>
     CreateGuildExpressions = 43,
 
     /// <summary>
-<<<<<<< HEAD
-=======
     /// Allows for creating scheduled events, as well as editing and deleting those created by the current user.
     /// </summary>
     CreateEvents = 44,
 
     /// <summary>
->>>>>>> a10a63f2
     /// Allows the usage of custom soundboard sounds from other servers.
     /// </summary>
     UseExternalSounds = 45,
@@ -279,15 +272,5 @@
     /// <summary>
     /// Allows for sending voice messages.
     /// </summary>
-    SendVoiceMessages = 46,
-
-    /// <summary>
-    /// Allows for interaction with Clyde (AI).
-    /// </summary>
-    UseClydeAi = 47,
-
-    /// <summary>
-    /// Allows for setting the status of a voice channel.
-    /// </summary>
-    SetVoiceChannelStatus = 48
+    SendVoiceMessages = 46
 }