--- conflicted
+++ resolved
@@ -266,7 +266,11 @@
     ThreadDelete = 112,
 
     /// <summary>
-<<<<<<< HEAD
+    /// The permissions for an application command were updated.
+    /// </summary>
+    ApplicationCommandPermissionUpdate = 121,
+
+    /// <summary>
     /// An Auto Moderation rule was created.
     /// </summary>
     AutoModerationRuleCreate = 140,
@@ -285,9 +289,4 @@
     /// A message was blocked by AutoMod (according to a rule).
     /// </summary>
     AutoModerationBlockMessage = 143
-=======
-    /// The permissions for an application command were updated.
-    /// </summary>
-    ApplicationCommandPermissionUpdate = 121
->>>>>>> ca26427c
 }