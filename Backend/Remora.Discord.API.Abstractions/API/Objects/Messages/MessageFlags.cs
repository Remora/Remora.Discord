--- conflicted
+++ resolved
@@ -94,13 +94,12 @@
     IsVoiceMessage = 1 << 13,
 
     /// <summary>
-<<<<<<< HEAD
+    /// The message has a snapshot taken via message forwarding.
+    /// </summary>
+    HasSnapshot = 1 << 14,
+    
+    /// <summary>
     /// This message has support for Components V2/UI Kit components.
     /// </summary>
     IsComponentV2 = 1 << 15
-=======
-    /// The message has a snapshot taken via message forwarding.
-    /// </summary>
-    HasSnapshot = 1 << 14
->>>>>>> b883dea4
 }