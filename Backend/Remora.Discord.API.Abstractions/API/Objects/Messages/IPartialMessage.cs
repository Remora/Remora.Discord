--- conflicted
+++ resolved
@@ -125,12 +125,8 @@
     Optional<IApplicationCommandInteractionDataResolved> Resolved { get; }
 
     /// <inheritdoc cref="IMessage.InteractionMetadata"/>
-<<<<<<< HEAD
     Optional<IMessageInteractionMetadata> InteractionMetadata { get; }
-=======
-    Optional<OneOf<IApplicationCommandInteractionMetadata, IMessageComponentInteractionMetadata, IModalSubmitInteractionMetadata>> InteractionMetadata { get; }
 
     /// <inheritdoc cref="IMessage.Poll"/>
     Optional<IPoll> Poll { get; }
->>>>>>> d3f21d46
 }